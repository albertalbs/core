--- conflicted
+++ resolved
@@ -3,13 +3,9 @@
  */
 class HashMap {
     constructor(fnHash) {
-<<<<<<< HEAD
-        /** @type {object} */
-        this._map = {};
+        /** @type {Map.<K,V>} */
+        this._map = new Map();
         /** @type {function(object): string} */
-=======
-        this._map = new Map();
->>>>>>> b2baa522
         this._fnHash = fnHash || HashMap._hash;
     }
 
